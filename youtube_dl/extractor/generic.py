--- conflicted
+++ resolved
@@ -261,7 +261,6 @@
             },
             'add_ie': ['Dailymotion'],
         },
-<<<<<<< HEAD
         # YouTube embed
         {
             'url': 'http://www.badzine.de/ansicht/datum/2014/06/09/so-funktioniert-die-neue-englische-badminton-liga.html',
@@ -290,7 +289,6 @@
                 'description': 'Mario\'s life in the fast lane has never looked so good.',
             },
         },
-=======
         # YouTube embed via <data-embed-url="">
         {
             'url': 'https://play.google.com/store/apps/details?id=com.gameloft.android.ANMP.GloftA8HM',
@@ -305,7 +303,6 @@
                 'description': 'md5:9c6dca5dd75b7131ce482ccf080749d6'
             }
         }
->>>>>>> 37e3cbe2
     ]
 
     def report_download_webpage(self, video_id):
@@ -529,18 +526,14 @@
 
         # Look for embedded YouTube player
         matches = re.findall(r'''(?x)
-<<<<<<< HEAD
             (?:
                 <iframe[^>]+?src=|
+                data-video-url=|
                 <embed[^>]+?src=|
                 embedSWF\(?:\s*
             )
             (["\'])
                 (?P<url>(?:https?:)?//(?:www\.)?youtube\.com/
-=======
-            (?:<iframe[^>]+?src=|data-video-url=|embedSWF\(\s*)
-            (["\'])(?P<url>(?:https?:)?//(?:www\.)?youtube\.com/
->>>>>>> 37e3cbe2
                 (?:embed|v)/.+?)
             \1''', webpage)
         if matches:
